"""
Main application module for the training form.

This module defines the Flask application and routes.
"""

import os
import csv
import json
import logging
from datetime import datetime
import re
from models import get_db, create_tables

from flask import (
    Flask,
    render_template,
    request,
    redirect,
    send_from_directory,
    url_for,
    flash,
    jsonify,
    abort,
)
from werkzeug.utils import secure_filename

from forms import TrainingForm, SearchForm
from models import (
    insert_training_form,
    update_training_form,
    create_tables,
    get_all_training_forms,
    get_training_form,
)
from utils import prepare_form_data
from setup_db import setup_database

# Configure logging
logging.basicConfig(level=logging.DEBUG)

# Create and configure the Flask application
app = Flask(__name__)

# Load configuration from config.py
app.config.from_pyfile("config.py")

# Set the secret key for CSRF protection
app.secret_key = app.config["SECRET_KEY"]

# Make json module available in templates
app.jinja_env.globals["json"] = json

# Set up the database (create tables only if they do not exist)
setup_database(force_recreate=False)


# Function to get a training form by ID - make available to templates
def get_form_by_id(form_id):
    """Get a form by ID - available in templates"""
    return get_training_form(form_id)


# Make helper functions available to templates
app.jinja_env.globals.update(view_form=get_form_by_id)


# Custom Jinja2 filter to convert JSON strings to Python objects
@app.template_filter("from_json")
def from_json(value):
    """Convert a JSON string to a Python object"""
    try:
        return json.loads(value)
    except:
        return []


# Custom Jinja2 filter to remove a parameter from the query string
@app.template_filter("remove_param")
def remove_param(params, param_name):
    """Remove a parameter from a dict of URL parameters"""
    if isinstance(params, dict):
        new_params = params.copy()
        new_params.pop(param_name, None)
        return new_params
    return params


@app.context_processor
def inject_current_year():
    return {"current_year": datetime.now().year}


@app.route("/")
def index():
    """Display the training form"""
    form = TrainingForm()
    return render_template("index.html", form=form, now=datetime.now())


@app.route("/submit", methods=["GET", "POST"])
def submit_form():
    """Process the form submission"""
    form = TrainingForm()

    # Log all form data received
    logging.debug("=== Form Submission Debug ===")
    logging.debug(f"Form data: {request.form}")
    logging.debug(f"Trainees data: {request.form.get('trainees_data')}")

    # Validate the form data
    if form.validate_on_submit():
        try:

            # Get trainees data from form
            trainees_data = request.form.get("trainees_data")
            if trainees_data:
                form.trainees_data.data = trainees_data
            # Prepare form data using the form's method
            form_data = form.prepare_form_data()
            logging.debug(f"Prepared form data: {form_data}")

            # Validate required fields
            if not form_data.get("training_description"):
                flash("Training Description is required", "error")
                return render_template("index.html", form=form)

            # Insert the form data into the database
            form_id = insert_training_form(form_data)
            logging.debug(f"Form inserted with ID: {form_id}")

            # Create a unique folder for attachments
            unique_folder = os.path.join(app.config["UPLOAD_FOLDER"], f"form_{form_id}")
            os.makedirs(unique_folder, exist_ok=True)

            # Process attachments
            if form.attachments.data:
                descriptions = request.form.getlist("attachment_descriptions[]")
                for i, file in enumerate(request.files.getlist("attachments")):
                    if file and file.filename:
                        filename = secure_filename(file.filename)
                        file_path = os.path.join(unique_folder, filename)
                        file.save(file_path)

                        # Get description or use empty string
                        description = descriptions[i] if i < len(descriptions) else ""

                        # Insert attachment with folder path
                        conn = get_db()
                        cursor = conn.cursor()
                        cursor.execute(
                            """
                            INSERT INTO attachments (training_id, filename, description)
                            VALUES (?, ?, ?)
                        """,
                            (form_id, filename, description),
                        )
                        conn.commit()
                        conn.close()
            return redirect(url_for("success"))
        except Exception as e:
            logging.error(f"Error processing form submission: {e}")
            flash("An error occurred while submitting the form. Please try again.")
            return redirect(url_for("index"))
    else:
        logging.error(f"Form validation errors: {form.errors}")
        flash("Please correct the errors in the form.")
        return redirect(url_for("index"))

    return render_template("index.html", form=form, now=datetime.now())


@app.route("/uploads/<filename>")
def uploaded_file(filename):
    return send_from_directory(app.config["UPLOAD_FOLDER"], filename)


@app.route("/approve/<int:form_id>")
def approve_training(form_id):
    conn = get_db()
    cursor = conn.cursor()
    cursor.execute(
        "UPDATE training_forms SET approved = NOT approved WHERE id = ?", (form_id,)
    )
    conn.commit()
    conn.close()
    return redirect(url_for("view_form", form_id=form_id))


@app.route("/success")
def success():
    """Display success page after form submission"""
    return render_template("success.html", now=datetime.now())


@app.route("/list")
def list_forms():
    """Display a list of all training form submissions"""
    form = SearchForm()

    # Get filter parameters from request
    search_term = request.args.get("search", "")
    date_from = request.args.get("date_from", "")
    date_to = request.args.get("date_to", "")
    training_type = request.args.get("training_type", "")
    sort_by = request.args.get("sort_by", "submission_date")
    sort_order = request.args.get("sort_order", "DESC")
    page = request.args.get("page", 1, type=int)

    # Get forms with filters
    forms, total_count = get_all_training_forms(
        search_term=search_term,
        date_from=date_from,
        date_to=date_to,
        training_type=training_type,
        sort_by=sort_by,
        sort_order=sort_order,
        page=page,
    )

    # Calculate pagination
    total_pages = (total_count + 9) // 10  # Round up division

    # Create params dictionary for maintaining filters in pagination
    params = {
        'search': search_term,
        'date_from': date_from,
        'date_to': date_to,
        'training_type': training_type,
        'sort_by': sort_by,
        'sort_order': sort_order
    }

    return render_template(
        "list.html",
        form=form,
        forms=forms,
        total_count=total_count,
        total_pages=total_pages,
        current_page=page,
        search_term=search_term,
        date_from=date_from,
        date_to=date_to,
        training_type=training_type,
        sort_by=sort_by,
        sort_order=sort_order,
        now=datetime.now(),
        params=params,
        has_filters=bool(search_term or date_from or date_to or training_type),
        total_forms=total_count
    )


@app.route("/view/<int:form_id>")
def view_form(form_id):
    """Display a single training form submission"""
    form_data = get_training_form(form_id)
    print("DEBUG - Form Data Received:", form_data)
    if not form_data:
        flash("Training form not found", "danger")
        return redirect(url_for("list_forms"))

    # Get attachments
    conn = get_db()
    cursor = conn.cursor()

    # Get attachments records
    cursor.execute("SELECT * FROM attachments WHERE training_id = ?", (form_id,))
    attachments = [dict(row) for row in cursor.fetchall()]

    # Close connection
    conn.close()
    # Parse trainees data from JSON if it exists
    trainees = []
    if form_data.get("trainees_data"):
        try:
            trainees = json.loads(form_data["trainees_data"])
            if (
                isinstance(trainees, list)
                and len(trainees) > 0
                and not isinstance(trainees[0], dict)
            ):
                trainees = [{"email": email} for email in trainees]
        except:
            trainees = []
    # Parse comma-separated attendee emails
    attendee_emails = []
    if form_data.get("attendee_emails"):
        attendee_emails = [
            e.strip() for e in form_data["trainees_data"].split(",") if e.strip()
        ]

    print("Attachments from DB:", attachments)
    return render_template(
        "view.html",
        form=form_data,
        trainees=trainees,
        attachments=attachments,
        attendee_emails=attendee_emails,
        now=datetime.now(),
    )


@app.route("/edit/<int:form_id>", methods=["GET", "POST"])
def edit_form(form_id):
    """Edit an existing training form submission"""
    logging.debug(f"Edit form request - Method: {request.method}, Form ID: {form_id}")
    form = TrainingForm()

    if request.method == "GET":
        # Load existing form data
        form_data = get_training_form(form_id)
        if form_data:
            # Basic fields
            form.training_type.data = form_data["training_type"]
            form.trainer_name.data = form_data["trainer_name"]
            form.supplier_name.data = form_data["supplier_name"]
            form.location_type.data = form_data["location_type"]
            form.location_details.data = form_data["location_details"]

            # Date fields
            try:
                form.start_date.data = datetime.strptime(
                    form_data["start_date"], "%Y-%m-%d"
                )
                form.end_date.data = datetime.strptime(
                    form_data["end_date"], "%Y-%m-%d"
                )
            except (ValueError, KeyError) as e:
                logging.error(f"Error parsing dates: {str(e)}")
                flash("Error loading date information")
                return redirect(url_for("list_forms"))

            # Numeric fields
            form.trainer_days.data = form_data["trainer_days"]
            form.training_description.data = form_data.get("training_description", "")

            # Expense fields
<<<<<<< HEAD
            form.travel_cost.data = form_data.get('travel_cost', 0)
            form.food_cost.data = form_data.get('food_cost', 0)
            form.materials_cost.data = form_data.get('materials_cost', 0)
            form.other_cost.data = form_data.get('other_cost', 0)
            form.concur_claim.data = form_data.get('concur_claim', '')
            
            # Trainees
            if form_data.get('trainees_data'):
                form.trainees_data.data = form_data.get('trainees_data')
    
=======
            form.travel_cost.data = form_data.get("travel_cost", 0)
            form.food_cost.data = form_data.get("food_cost", 0)
            form.materials_cost.data = form_data.get("materials_cost", 0)
            form.other_cost.data = form_data.get("other_cost", 0)
            form.other_expense_description.data = form_data.get(
                "other_expense_description", ""
            )
            form.concur_claim.data = form_data.get("concur_claim", "")
            form.trainee_days.data = form_data.get("trainee_days", 0)

            # Load trainees data
            if form_data.get("trainees_data"):
                try:
                    trainees = json.loads(form_data["trainees_data"])
                    if isinstance(trainees, list):
                        # Set the trainees data directly in the hidden field
                        form.trainees_data.data = form_data["trainees_data"]

                        # Also populate the attendee emails field for backward compatibility
                        if trainees and isinstance(trainees[0], dict):
                            # If trainees are objects with email property
                            emails = [t["email"] for t in trainees if "email" in t]
                        else:
                            # If trainees are just email strings
                            emails = trainees
                        form.attendee_emails.data = ", ".join(emails)
                except json.JSONDecodeError as e:
                    logging.error(f"Error parsing trainees data: {e}")
                    form.trainees_data.data = "[]"
            else:
                form.trainees_data.data = "[]"

>>>>>>> 27079c32
    if form.validate_on_submit():
        try:
            # Get trainees data from form
            trainees_data = request.form.get("trainees_data")
            if trainees_data:
                form.trainees_data.data = trainees_data

            # Get form data
            form_data = form.prepare_form_data()
            logging.debug(f"Prepared form data: {form_data}")

            # Validate required fields
            if not form_data.get("training_description"):
                flash("Training Description is required", "error")
                return render_template(
                    "index.html", form=form, edit_mode=True, form_id=form_id
                )

            # Update form data in database
            update_training_form(form_id, form_data)

            # Handle attachments
            if form.attachments.data:
                descriptions = [
                    d.strip() for d in form.attachment_descriptions.data.split("\n")
                ]

                for i, file in enumerate(request.files.getlist("attachments")):
                    if file and file.filename:
                        filename = secure_filename(file.filename)
                        file_path = os.path.join(app.config["UPLOAD_FOLDER"], filename)
                        file.save(file_path)

                        description = descriptions[i] if i < len(descriptions) else ""

                        conn = get_db()
                        cursor = conn.cursor()
                        cursor.execute(
                            """
                            INSERT INTO attachments (training_id, filename, description)
                            VALUES (?, ?, ?)
                        """,
                            (form_id, filename, description),
                        )
                        conn.commit()
                        conn.close()

            flash("Form updated successfully!", "success")
            return redirect(url_for("view_form", form_id=form_id))

        except Exception as e:
            logging.error(f"Error updating form: {str(e)}")
            flash(
                "An error occurred while updating the form. Please try again.", "danger"
            )

    # Load existing attachments to display in form
    conn = get_db()
    cursor = conn.cursor()
    cursor.execute("SELECT * FROM attachments WHERE training_id = ?", (form_id,))
    existing_attachments = [dict(row) for row in cursor.fetchall()]
    conn.close()

    return render_template(
        "index.html",
        form=form,
        edit_mode=True,
        form_id=form_id,
        existing_attachments=existing_attachments,
    )


@app.route("/api/employees")
def get_employees():
    """API endpoint to get employees from the CSV file"""
    try:
        employees = []
        csv_path = os.path.join("attached_assets", "EmployeeListFirstLastDept.csv")

        if not os.path.exists(csv_path):
            logging.error(f"Employee list CSV not found at {csv_path}")
            return jsonify([])

        logging.info(f"Loading employee data from {csv_path}")

        with open(csv_path, "r", encoding="utf-8") as csvfile:
            reader = csv.DictReader(csvfile)
            for row in reader:
                # Get first name, last name, email, and department
                first_name = row.get("FirstName", "").strip()
                last_name = row.get("LastName", "").strip()
                email = row.get("UserPrincipalName", "").strip()
                department = row.get("Department", "").strip()

                # Create display name from first and last name
                if first_name and last_name and email:
                    display_name = f"{first_name} {last_name}"
                    employees.append(
                        {
                            "displayName": display_name,
                            "email": email,
                            "name": display_name,
                            "department": department,
                            "firstName": first_name,
                            "lastName": last_name,
                        }
                    )

        logging.info(f"Loaded {len(employees)} employees")
        return jsonify(employees)
    except Exception as e:
        logging.error(f"Error loading employee data: {str(e)}")
        return jsonify([])


@app.errorhandler(500)
def internal_error(error):
    """Handle internal server errors"""
    flash("An internal server error occurred. Please try again later.", "danger")
    return render_template("index.html", form=TrainingForm(), now=datetime.now()), 500


if __name__ == "__main__":
    app.run(host="0.0.0.0", port=5000, debug=app.config["DEBUG"])<|MERGE_RESOLUTION|>--- conflicted
+++ resolved
@@ -336,18 +336,6 @@
             form.training_description.data = form_data.get("training_description", "")
 
             # Expense fields
-<<<<<<< HEAD
-            form.travel_cost.data = form_data.get('travel_cost', 0)
-            form.food_cost.data = form_data.get('food_cost', 0)
-            form.materials_cost.data = form_data.get('materials_cost', 0)
-            form.other_cost.data = form_data.get('other_cost', 0)
-            form.concur_claim.data = form_data.get('concur_claim', '')
-            
-            # Trainees
-            if form_data.get('trainees_data'):
-                form.trainees_data.data = form_data.get('trainees_data')
-    
-=======
             form.travel_cost.data = form_data.get("travel_cost", 0)
             form.food_cost.data = form_data.get("food_cost", 0)
             form.materials_cost.data = form_data.get("materials_cost", 0)
@@ -380,7 +368,6 @@
             else:
                 form.trainees_data.data = "[]"
 
->>>>>>> 27079c32
     if form.validate_on_submit():
         try:
             # Get trainees data from form
